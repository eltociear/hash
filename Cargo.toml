cargo-features = ["edition2024"]

[workspace]
members = [
    "apps/hash-graph/bins/cli",
    "apps/hash-graph/libs/*",
    "libs/@blockprotocol/type-system/rust",
    "libs/@local/codec",
    "libs/@local/tracing",
    "libs/@local/status/rust",
    "libs/@local/hash-authorization",
    "libs/@local/hash-graph-types/rust",
    "libs/@local/hash-validation",
    "libs/@local/repo-chores/rust",
    "libs/@local/temporal-client",
    "libs/@local/temporal-versioning",
    "tests/hash-graph-benches",
    "tests/hash-graph-integration",
    "tests/hash-graph-test-data/rust",
    "libs/@local/harpc/wire-protocol",
    "libs/@local/harpc/types",
<<<<<<< HEAD
	  "libs/@local/harpc/net",
    "libs/@local/harpc/tower",
=======
    "libs/@local/harpc/net",
>>>>>>> 01bd8638
    "libs/antsi",
    "libs/deer",
    "libs/deer/desert",
    "libs/deer/json",
    "libs/deer/macros",
    "libs/error-stack",
    "libs/error-stack/macros",
    "libs/sarif",
]
default-members = [
    "apps/hash-graph/bins/*",
]
resolver = "3"

[workspace.package]
authors = ["HASH"]
edition = "2024"


[workspace.dependencies]
# Workspace members
authorization.path = "libs/@local/hash-authorization"
codec.path = "libs/@local/codec"
graph-test-data.path = "tests/hash-graph-test-data/rust"
graph-types.path = "libs/@local/hash-graph-types/rust"
hash-status.path = "libs/@local/status/rust"
temporal-client.path = "libs/@local/temporal-client"
temporal-versioning.path = "libs/@local/temporal-versioning"
type-fetcher.path = "apps/hash-graph/libs/type-fetcher"
graph.path = "apps/hash-graph/libs/graph"
graph-api.path = "apps/hash-graph/libs/api"
validation.path = "libs/@local/hash-validation"
hash-tracing.path = "libs/@local/tracing"
type-system.path = "libs/@blockprotocol/type-system/rust"
harpc-types.path = "libs/@local/harpc/types"
harpc-wire-protocol.path = "libs/@local/harpc/wire-protocol"
harpc-net.path = "libs/@local/harpc/net"
harpc-tower.path = "libs/@local/harpc/tower"
repo-chores.path = "libs/@local/repo-chores/rust"

# External dependencies owned by HASH
error-stack = { version = "0.5.0", default-features = false }

# Shared third-party dependencies
aws-config = { version = "1.5.4" }
aws-sdk-s3 = { version = "1.40.0" }
bytes = "1.6.0"
clap = { version = "4.5.9", features = ["std", "color", "help", "usage", "error-context", "suggestions"] }
derive-where = { version = "1.2.7", default-features = false, features = ["nightly"] }
email_address = { version = "0.2.5", default-features = false }
futures = { version = "0.3.30", default-features = false }
postgres-types = { version = "0.2.6", default-features = false }
serde = { version = "1.0.204", default-features = false }
serde_json = "1.0.120"
time = { version = "0.3.36", default-features = false }
tokio = { version = "1.38.0", default-features = false }
tokio-util = { version = "0.7.11", default-features = false }
tracing = "0.1.40"
utoipa = "4.2.3"
url = { version = "2.5.2", default-features = false }
uuid = { version = "1.10.0", default-features = false }

[profile.production]
inherits = "release"
lto = "fat"
strip = "none"

[workspace.lints.rust]
nonstandard_style = { level = "warn", priority = -1 }
future_incompatible = { level = "warn", priority = -1 }

unsafe_code = "deny"
unreachable_pub = "warn"

[workspace.lints.clippy]
all = { level = "warn", priority = -1 }
nursery = { level = "warn", priority = -1 }
pedantic = { level = "warn", priority = -1 }
restriction = { level = "warn", priority = -1 }

# Should be enabled:
absolute_paths = "allow"
allow_attributes_without_reason = "allow"
arithmetic_side_effects = "allow"
as_conversions = "allow"
else_if_without_else = "allow"
enum_variant_names = "allow"
expect_used = "allow"
indexing_slicing = "allow"
let_underscore_must_use = "allow"
let_underscore_untyped = "allow" # Conflicts with `clippy::no_effect_underscore_binding` in function bindings
min_ident_chars = "allow"
missing_assert_message = "allow"
multiple_inherent_impl = "allow"
panic = "allow"
partial_pub_fields = "allow"
unwrap_in_result = "allow"
wildcard_enum_match_arm = "allow"

# Consider enabling:
default_numeric_fallback = "allow"
impl_trait_in_params = "allow"
iter_over_hash_type = "allow"
multiple_unsafe_ops_per_block = "allow"
pattern_type_mismatch = "allow"
shadow_unrelated = "allow"
single_call_fn = "allow"
single_char_lifetime_names = "allow"
tests_outside_test_module = "allow"
unimplemented = "allow"
unreachable = "allow"

# Does not apply to us:
blanket_clippy_restriction_lints = "allow"
exhaustive_enums = "allow"
exhaustive_structs = "allow"
implicit_return = "allow"
missing_docs_in_private_items = "allow"
missing_inline_in_public_items = "allow"
missing_trait_methods = "allow" # Should be enabled per `impl` instead of globally
mod_module_files = "allow" # opposite of `clippy::self_named_module_files`
module_name_repetitions = "allow"
pub_use = "allow"
pub_with_shorthand = "allow" # # opposite of `clippy::pub_without_shorthand`
question_mark_used = "allow"
ref_patterns = "allow"
redundant_pub_crate = "allow" # opposite of `unreachable_pub`
semicolon_outside_block = "allow" # opposite of `clippy::semicolon_inside_block`
separated_literal_suffix = "allow" # opposite of `clippy::unseparated_literal_suffix`
shadow_reuse = "allow"
shadow_same = "allow"
unneeded_field_pattern = "allow" # Actually, the opposite would be a great lint<|MERGE_RESOLUTION|>--- conflicted
+++ resolved
@@ -19,12 +19,8 @@
     "tests/hash-graph-test-data/rust",
     "libs/@local/harpc/wire-protocol",
     "libs/@local/harpc/types",
-<<<<<<< HEAD
-	  "libs/@local/harpc/net",
+    "libs/@local/harpc/net",
     "libs/@local/harpc/tower",
-=======
-    "libs/@local/harpc/net",
->>>>>>> 01bd8638
     "libs/antsi",
     "libs/deer",
     "libs/deer/desert",
