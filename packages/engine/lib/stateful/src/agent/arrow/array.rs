--- conflicted
+++ resolved
@@ -94,37 +94,21 @@
             } else if name == AgentStateField::Messages.name() {
                 Box::new(MessageArray::from_json(vals)?)
             } else if name == AgentStateField::Position.name() {
-<<<<<<< HEAD
-                Arc::new(agents_to_position_col(self)?)
-            } else if name == AgentStateField::Direction.name()
-                || name == AgentStateField::Velocity.name()
-            {
-                Arc::new(agents_to_direction_col(self)?)
-=======
                 Box::new(agents_to_position_col(self)?)
             } else if name == AgentStateField::Direction.name()
                 || name == AgentStateField::Velocity.name()
             {
                 Box::new(agents_to_direction_col(self)?)
->>>>>>> e1f7c0dc
             } else if name == AgentStateField::Shape.name() {
                 Box::new(json_vals_to_utf8(vals, true)?)
             } else if name == AgentStateField::Height.name() {
                 Box::new(json_vals_to_primitive::<f64>(vals, true)?)
             } else if name == AgentStateField::Scale.name() {
-<<<<<<< HEAD
-                Arc::new(agents_to_scale_col(self)?)
-=======
                 Box::new(agents_to_scale_col(self)?)
->>>>>>> e1f7c0dc
             } else if name == AgentStateField::Color.name() {
                 Box::new(json_vals_to_utf8(vals, true)?)
             } else if name == AgentStateField::Rgb.name() {
-<<<<<<< HEAD
-                Arc::new(agents_to_rgb_col(self)?)
-=======
                 Box::new(agents_to_rgb_col(self)?)
->>>>>>> e1f7c0dc
             } else if name == AgentStateField::Hidden.name() {
                 Box::new(json_vals_to_bool(vals)?)
             } else if name == PREVIOUS_INDEX_FIELD_KEY {
