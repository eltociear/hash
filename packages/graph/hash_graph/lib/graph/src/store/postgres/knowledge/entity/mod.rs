--- conflicted
+++ resolved
@@ -82,7 +82,6 @@
                     .await?;
                 }
 
-<<<<<<< HEAD
                 todo!("https://app.asana.com/0/1200211978612931/1203250001255262/f")
                 // for link_record in self
                 //     .read_links_by_source(entity_id)
@@ -118,40 +117,6 @@
                 //         .await?;
                 //     }
                 // }
-=======
-                for link in <Self as Read<PersistedLink>>::read(
-                    self,
-                    &Filter::for_link_by_latest_source_entity(entity_id),
-                )
-                .await?
-                {
-                    dependency_context.edges.insert(
-                        GraphElementIdentifier::KnowledgeGraphElementId(entity_id),
-                        OutwardEdge {
-                            edge_kind: EdgeKind::HasLink,
-                            destination: GraphElementIdentifier::Temporary(LinkId {
-                                source_entity_id: link.inner().source_entity(),
-                                target_entity_id: link.inner().target_entity(),
-                                link_type_id: link.inner().link_type_id().clone(),
-                            }),
-                        },
-                    );
-
-                    if dependency_context.graph_resolve_depths.link_resolve_depth > 0 {
-                        self.get_link_as_dependency(
-                            &link,
-                            dependency_context.change_depth(GraphResolveDepths {
-                                link_resolve_depth: dependency_context
-                                    .graph_resolve_depths
-                                    .link_resolve_depth
-                                    - 1,
-                                ..dependency_context.graph_resolve_depths
-                            }),
-                        )
-                        .await?;
-                    }
-                }
->>>>>>> b66a2503
             }
 
             Ok(())
