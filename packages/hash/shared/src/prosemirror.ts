import { NodeSpec, NodeType, ProsemirrorNode, Schema } from "prosemirror-model";
<<<<<<< HEAD
=======
import { paragraphBlockComponentId } from "./blocks";
>>>>>>> e1f7c0dc

type NodeWithAttrs<Attrs extends {}> = Omit<
  ProsemirrorNode<Schema>,
  "attrs"
> & { attrs: Attrs };

type ComponentNodeAttrs = {};
export type ComponentNode = NodeWithAttrs<ComponentNodeAttrs>;

export type EntityNode = NodeWithAttrs<{
  // @todo how can this ever be null?
  draftId: string | null;
}>;

export const isEntityNode = (
  node: ProsemirrorNode<Schema> | null,
): node is EntityNode => !!node && node.type === node.type.schema.nodes.entity;

export const componentNodeGroupName = "componentNode";

export const createSchema = () =>
  new Schema({
    nodes: {
      doc: {
<<<<<<< HEAD
        content: "((componentNode|block)+)|blank",
      },
      blank: {
=======
        content: "((componentNode|block)+)|loading",
      },
      loading: {
>>>>>>> e1f7c0dc
        /**
         * As we don't have any component nodes defined by default, we need a
         * placeholder, otherwise Prosemirror will crash when trying to
         * interpret the content expressions in other nodes. However, as soon
<<<<<<< HEAD
         * as we have defined a different component node, we remove the blank
         * node from the componentNode group, which ensures that when
         * Prosemirror attempts to instantiate a componentNode it uses that
         * node instead of the blank one
         *
         * @see import("./ProsemirrorManager.ts").ProsemirrorManager#prepareToDisableBlankDefaultComponentNode
=======
         * as we have defined a different component node, we remove the loading
         * node from the componentNode group, which ensures that when
         * Prosemirror attempts to instantiate a componentNode it uses that
         * node instead of the loading one
         *
         * @see import("./ProsemirrorManager.ts").ProsemirrorManager#prepareToDisableLoadingDefaultComponentNode
>>>>>>> e1f7c0dc
         */
        group: componentNodeGroupName,
        toDOM: () => ["div", 0] as const,
      },
      block: {
        content: "entity",
        /**
         * These properties are necessary for copy and paste (which is
         * necessary for drag and drop)
         *
         * @note – the actual rendering in the DOM is taken over by the NodeView
         *         so check `BlockView` and `ComponentView` for how this will
         *         actually appear
         */
        toDOM: () => {
          return [
            "div",
            {
              "data-hash-type": "block",
            },
            0,
          ] as const;
        },
        parseDOM: [
          {
            tag: 'div[data-hash-type="block"]',
          },
        ],
      },
      entity: {
        content: "componentNode | entity",
        attrs: {
          draftId: { default: null },
        },
        toDOM: () => {
          return ["div", { "data-hash-type": "entity" }, 0] as const;
        },
        parseDOM: [
          {
            tag: 'div[data-hash-type="entity"]',
          },
        ],
      },
      text: {
        group: "inline",
      },
      /**
       * This is serialized as a new line in `createEditorView` when copying to
       * plain text
       *
       * @todo figure out to do this here
       * @see createEditorView
       */
      hardBreak: {
        inline: true,
        group: "inline",
        selectable: false,
        parseDOM: [{ tag: "br" }],
        toDOM() {
          return ["br"];
        },
      },
      mention: {
        inline: true,
        group: "inline",
        atom: true,
        attrs: { mentionType: { default: null }, entityId: { default: null } },
        toDOM: (node) => {
          const { mentionType, entityId } = node.attrs;
          return [
            "span",
            {
              "data-hash-type": "mention",
              "data-mention-type": mentionType,
              "data-entity-id": entityId,
            },
          ] as const;
        },
        parseDOM: [
          {
            tag: 'span[data-hash-type="mention"]',
            getAttrs(dom) {
              return {
                mentionType: (dom as Element).getAttribute("data-mention-type"),
                entityId: (dom as Element).getAttribute("data-entity-id"),
              };
            },
          },
        ],
      },
    },
    marks: {
      strong: {
        toDOM: () => ["strong", { style: "font-weight:bold;" }, 0] as const,
        parseDOM: [
          { tag: "strong" },
          /**
           * This works around a Google Docs misbehavior where
           * pasted content will be inexplicably wrapped in `<b>`
           * tags with a font-weight normal.
           * @see https://github.com/ProseMirror/prosemirror-schema-basic/blob/860d60f764dcdcf186bcba0423d2c589a5e34ae5/src/schema-basic.js#L136
           */
          {
            tag: "b",
            getAttrs: (node) => {
              /**
               * It is always a Node for tag rules but the types aren't
               * smart enough for that
               *
               * @todo remove the need for this cast
               */
              const castNode = node as unknown as HTMLElement;

              return castNode.style.fontWeight !== "normal" && null;
            },
          },
          {
            style: "font-weight",
            getAttrs(value) {
              /**
               * It is always a string for style rules but the types aren't
               * smart enough for that
               *
               * @todo remove the need for this cast
               */
              const castValue = value as unknown as string;
              if (/^(bold(er)?|[5-9]\d{2,})$/.test(castValue)) {
                return null;
              }
              return false;
            },
          },
        ],
      },
      em: {
        toDOM: () => ["em", 0] as const,
        parseDOM: [{ tag: "em" }, { tag: "i" }, { style: "font-style=italic" }],
      },
      /**
       * Some apps export underlines as HTML includes a style tag
       * creating some classes, which are then applied to the underlined
       * text. This includes Pages. It has not yet been figured out how to
       * handle this within Prosemirror, so this formatting will be lost
       * when pasting from these apps.
       *
       * @todo fix this
       */
      underlined: {
        toDOM: () => ["u", 0] as const,
        parseDOM: [
          { tag: "u" },
          { style: "text-decoration=underline" },
          { style: "text-decoration-line=underline" },
        ],
      },
      link: {
        attrs: {
          href: { default: "" },
        },
        inclusive: false,
        toDOM(node) {
          const { href } = node.attrs;
          return [
            "a",
            { href, style: "color: blue; text-decoration: underline" },
            0,
          ] as const;
        },
        parseDOM: [
          {
            tag: "a[href]",
            getAttrs(dom) {
              return {
                href: (dom as Element).getAttribute("href"),
              };
            },
          },
        ],
      },
    },
  });

export const isComponentNodeType = (nodeType: NodeType<Schema>) =>
  nodeType.groups?.includes(componentNodeGroupName) ?? false;

export const isComponentNode = (
  node: ProsemirrorNode<Schema>,
): node is ComponentNode => isComponentNodeType(node.type);

export const findComponentNodes = (
  containingNode: ProsemirrorNode<Schema>,
): ComponentNode[] => {
  const componentNodes: ComponentNode[] = [];

  containingNode.descendants((node) => {
    if (isComponentNode(node)) {
      componentNodes.push(node);
    }

    return true;
  });

  return componentNodes;
};

export const findComponentNode = (
  containingNode: ProsemirrorNode<Schema>,
  containingNodePosition: number,
): [ComponentNode, number] | null => {
  let result: [ComponentNode, number] | null = null;

  containingNode.descendants((node, pos) => {
    if (isComponentNode(node)) {
      result = [node, containingNodePosition + 1 + pos];

      return false;
    }

    return true;
  });

  return result;
};

export const componentNodeToId = (node: ComponentNode) => node.type.name;

declare interface OrderedMapPrivateInterface<T> {
  content: (string | T)[];
}

/**
 * Prosemirror is designed for you to design your document schema ahead of time
 * and for this not to change during the lifetime of your document. We support
 * dynamically loaded in new blocks, which requires creating new node types,
 * which therefore requires mutating the Prosemirror schema. This is not
 * officially supported, so we had to develop a hack to force Prosemirror to
 * mutate the schema for us to apply the expected changes for a new node type.
 *
 * We want to have the hacks necessary for this in one place, so this allows
 * a user to pass a function which will apply the mutations they want to apply,
 * and the relevant hacks are then applied after to process the mutation.
 *
<<<<<<< HEAD
 * This also deals with deleting the default "blank" node type which we create
=======
 * This also deals with deleting the default "loading" node type which we create
>>>>>>> e1f7c0dc
 * when first creating a new schema before any blocks have been loaded in.
 */
export const mutateSchema = (
  schema: Schema,
  mutate: (map: OrderedMapPrivateInterface<NodeSpec>) => void,
) => {
  mutate(schema.spec.nodes as any);
<<<<<<< HEAD
  const blankType = schema.nodes.blank!;

  if (isComponentNodeType(blankType)) {
    if (blankType.spec.group?.includes(componentNodeGroupName)) {
      if (blankType.spec.group !== componentNodeGroupName) {
        throw new Error(
          "Blank node type has group expression more complicated than we can handle",
        );
      }

      delete blankType.spec.group;
    }

    blankType.groups!.splice(
      blankType.groups!.indexOf(componentNodeGroupName),
=======
  const loadingType = schema.nodes.loading!;

  if (isComponentNodeType(loadingType)) {
    if (loadingType.spec.group?.includes(componentNodeGroupName)) {
      if (loadingType.spec.group !== componentNodeGroupName) {
        throw new Error(
          "Loading node type has group expression more complicated than we can handle",
        );
      }

      delete loadingType.spec.group;
    }

    loadingType.groups!.splice(
      loadingType.groups!.indexOf(componentNodeGroupName),
>>>>>>> e1f7c0dc
      1,
    );
  }

  // eslint-disable-next-line no-new
  new (class extends Schema {
    // @ts-expect-error: This is one of the hacks in our code to allow defining new node types at run time which isn't officially supported in ProseMirror
    get nodes() {
      return schema.nodes;
    }

    set nodes(newNodes) {
      for (const [key, value] of Object.entries(newNodes)) {
        if (!this.nodes[key]) {
          value.schema = schema;
          this.nodes[key] = value;
        } else {
          this.nodes[key]!.contentMatch = value.contentMatch;
        }
      }
    }

    // @ts-expect-error: This is one of the hacks in our code to allow defining new node types at run time which isn't officially supported in ProseMirror
    get marks() {
      return schema.marks;
    }

    set marks(newMarks) {
      for (const [key, value] of Object.entries(newMarks)) {
        if (!this.marks[key]) {
          value.schema = schema;
          this.marks[key] = value;
        }
      }
    }
  })(schema.spec);
<<<<<<< HEAD
=======
};

export const isParagraphNode = (node: ProsemirrorNode<Schema>) => {
  return componentNodeToId(node) === paragraphBlockComponentId;
>>>>>>> e1f7c0dc
};<|MERGE_RESOLUTION|>--- conflicted
+++ resolved
@@ -1,8 +1,5 @@
 import { NodeSpec, NodeType, ProsemirrorNode, Schema } from "prosemirror-model";
-<<<<<<< HEAD
-=======
 import { paragraphBlockComponentId } from "./blocks";
->>>>>>> e1f7c0dc
 
 type NodeWithAttrs<Attrs extends {}> = Omit<
   ProsemirrorNode<Schema>,
@@ -27,34 +24,19 @@
   new Schema({
     nodes: {
       doc: {
-<<<<<<< HEAD
-        content: "((componentNode|block)+)|blank",
-      },
-      blank: {
-=======
         content: "((componentNode|block)+)|loading",
       },
       loading: {
->>>>>>> e1f7c0dc
         /**
          * As we don't have any component nodes defined by default, we need a
          * placeholder, otherwise Prosemirror will crash when trying to
          * interpret the content expressions in other nodes. However, as soon
-<<<<<<< HEAD
-         * as we have defined a different component node, we remove the blank
-         * node from the componentNode group, which ensures that when
-         * Prosemirror attempts to instantiate a componentNode it uses that
-         * node instead of the blank one
-         *
-         * @see import("./ProsemirrorManager.ts").ProsemirrorManager#prepareToDisableBlankDefaultComponentNode
-=======
          * as we have defined a different component node, we remove the loading
          * node from the componentNode group, which ensures that when
          * Prosemirror attempts to instantiate a componentNode it uses that
          * node instead of the loading one
          *
          * @see import("./ProsemirrorManager.ts").ProsemirrorManager#prepareToDisableLoadingDefaultComponentNode
->>>>>>> e1f7c0dc
          */
         group: componentNodeGroupName,
         toDOM: () => ["div", 0] as const,
@@ -297,11 +279,7 @@
  * a user to pass a function which will apply the mutations they want to apply,
  * and the relevant hacks are then applied after to process the mutation.
  *
-<<<<<<< HEAD
- * This also deals with deleting the default "blank" node type which we create
-=======
  * This also deals with deleting the default "loading" node type which we create
->>>>>>> e1f7c0dc
  * when first creating a new schema before any blocks have been loaded in.
  */
 export const mutateSchema = (
@@ -309,23 +287,6 @@
   mutate: (map: OrderedMapPrivateInterface<NodeSpec>) => void,
 ) => {
   mutate(schema.spec.nodes as any);
-<<<<<<< HEAD
-  const blankType = schema.nodes.blank!;
-
-  if (isComponentNodeType(blankType)) {
-    if (blankType.spec.group?.includes(componentNodeGroupName)) {
-      if (blankType.spec.group !== componentNodeGroupName) {
-        throw new Error(
-          "Blank node type has group expression more complicated than we can handle",
-        );
-      }
-
-      delete blankType.spec.group;
-    }
-
-    blankType.groups!.splice(
-      blankType.groups!.indexOf(componentNodeGroupName),
-=======
   const loadingType = schema.nodes.loading!;
 
   if (isComponentNodeType(loadingType)) {
@@ -341,7 +302,6 @@
 
     loadingType.groups!.splice(
       loadingType.groups!.indexOf(componentNodeGroupName),
->>>>>>> e1f7c0dc
       1,
     );
   }
@@ -378,11 +338,8 @@
       }
     }
   })(schema.spec);
-<<<<<<< HEAD
-=======
 };
 
 export const isParagraphNode = (node: ProsemirrorNode<Schema>) => {
   return componentNodeToId(node) === paragraphBlockComponentId;
->>>>>>> e1f7c0dc
 };