--- conflicted
+++ resolved
@@ -85,7 +85,6 @@
     extra: any;
   }): Promise<EntityMeta>;
 
-<<<<<<< HEAD
   /** Create a login code */
   createLoginCode(params: { userId: string; code: string }): Promise<LoginCode>;
 
@@ -95,9 +94,8 @@
     loginId: string;
   }): Promise<LoginCode | null>;
 
-  /** Incrememnt the number of login attempts by 1 */
+  /** Increment the number of login attempts by 1 */
   incrementLoginCodeAttempts(params: { loginCode: LoginCode }): Promise<void>;
-=======
   /**
    * getAndUpdateEntity may be used to retrieve and update an entity within
    * the same transaction. It accepts a handler function which, given the
@@ -109,5 +107,4 @@
     entityId: string;
     handler: (entity: Entity) => Entity;
   }): Promise<Entity[]>;
->>>>>>> 41983f84
 }