import { DataSource } from "apollo-datasource";
import { DbUser } from "src/types/dbTypes";

export type Entity = {
  accountId: string;
  entityId: string;
  createdById: string;
  type: string;
  properties: any;
  metadata: EntityMeta;
  historyId: string | undefined;
  createdAt: Date;
  updatedAt: Date;
};

export type EntityMeta = {
  metadataId: string;
  extra: any;
};

<<<<<<< HEAD
export type LoginCode = {
  id: string;
  code: string;
  userId: string;
  numberOfAttempts: number;
  createdAt: Date;
=======
export type EntityVersion = {
  entityId: string;
  createdAt: Date;
  createdById: string;
>>>>>>> ed429e2a
};

/**
 * Generic interface to the database.
 */
export interface DBAdapter extends DataSource {
  /**
   * Create a new entity. If "id" is not provided it will be automatically generated. To
   * create a versioned entity, set the optional parameter "versioned" to `true`.
   * */
  createEntity(params: {
    accountId: string;
    entityId?: string;
    createdById: string;
    type: string;
    versioned?: boolean;
    properties: any;
  }): Promise<Entity>;

  /** Get an entity by ID in a given account. */
  getEntity(params: {
    accountId: string;
    entityId: string;
  }): Promise<Entity | undefined>;

  /** Update an entity's properties. If the parameter "type" is provided, the function
   * checks that the entity's type matches before updating.
   */
  updateEntity(params: {
    accountId: string;
    entityId: string;
    type?: string;
    properties: any;
  }): Promise<Entity[]>;

  /** Get the user by their id. */
  getUserById(params: { id: string }): Promise<DbUser | null>;

  /** Get the user by their email address. */
  getUserByEmail(params: { email: string }): Promise<DbUser | null>;

  /** Get the user by their shortname. */
  getUserByShortname(params: { shortname: string }): Promise<DbUser | null>;

  /** Get all entities of a given type. */
  getEntitiesByType(params: {
    accountId: string;
    type: string;
  }): Promise<Entity[]>;

  /** Get all entities in the database belonging to a specific account
   */
  getAccountEntities(): Promise<Entity[]>;

  /** Update the metadata which may be associated with one or more entities. */
  updateEntityMetadata(params: {
    accountId: string;
    metadataId: string;
    extra: any;
  }): Promise<EntityMeta>;

  /** Create a login code */
  createLoginCode(params: { userId: string; code: string }): Promise<LoginCode>;

  /** Get a login code (it may be invalid!) */
  getLoginCode(params: { loginId: string }): Promise<LoginCode | null>;

  /** Increment the number of login attempts by 1 */
  incrementLoginCodeAttempts(params: { loginCode: LoginCode }): Promise<void>;

  /** Prunes login codes from the database after 1 day of creation */
  pruneLoginCodes(): Promise<number>;

  /**
   * getAndUpdateEntity may be used to retrieve and update an entity within
   * the same transaction. It accepts a handler function which, given the
   * current state of the entity, should return an updated state. Returns
   * the state of all updated entities.
   * */
  getAndUpdateEntity(params: {
    accountId: string;
    entityId: string;
    handler: (entity: Entity) => Entity;
  }): Promise<Entity[]>;

  /**
   * getEntityHistory returns the sorted version timeline of an entity given its
   * `historyId`. Returns `undefined` if the entity is non versioned.
   * */
  getEntityHistory(params: {
    accountId: string;
    historyId: string;
  }): Promise<EntityVersion[] | undefined>;
}<|MERGE_RESOLUTION|>--- conflicted
+++ resolved
@@ -18,19 +18,18 @@
   extra: any;
 };
 
-<<<<<<< HEAD
 export type LoginCode = {
   id: string;
   code: string;
   userId: string;
   numberOfAttempts: number;
   createdAt: Date;
-=======
+};
+
 export type EntityVersion = {
   entityId: string;
   createdAt: Date;
   createdById: string;
->>>>>>> ed429e2a
 };
 
 /**
