--- conflicted
+++ resolved
@@ -1,8 +1,7 @@
 import { Pool, PoolClient } from "pg";
 import { DataSource } from "apollo-datasource";
 
-<<<<<<< HEAD
-import { DBAdapter, Entity, EntityMeta, LoginCode } from "../adapter";
+import { DBAdapter, Entity, EntityMeta, LoginCode, EntityVersion } from "../adapter";
 import { genId } from "../../util";
 import {
   gatherLinks,
@@ -12,20 +11,6 @@
   mapPGRowToDbUser,
 } from "./util";
 import { getRequiredEnv } from "../../util";
-=======
-import { DBAdapter, Entity, EntityMeta, EntityVersion } from "../adapter";
-import { genEntityId } from "../../util";
-import { gatherLinks, entityNotFoundError, replaceLink } from "./util";
-
-/** Get a required environment variable. Throws an error if it's not set. */
-const getRequiredEnv = (name: string) => {
-  const value = process.env[name];
-  if (value === undefined) {
-    throw new Error(`Environment variable ${name} is not set`);
-  }
-  return value;
-};
->>>>>>> ed429e2a
 
 const parsePort = (str: string) => {
   if (/^\d+$/.test(str)) {
