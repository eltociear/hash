import { useLazyQuery } from "@apollo/client";
import { useRouter } from "next/router";
import { useEffect, useState } from "react";
import {
  GetOrgEmailInvitationQuery,
  GetOrgEmailInvitationQueryVariables,
  GetOrgInvitationLinkQuery,
  GetOrgInvitationLinkQueryVariables,
} from "../../graphql/apiTypes.gen";
import {
  getOrgEmailInvitation as getOrgEmailInvitationQuery,
  getOrgInvitationLink as getOrgInvitationLinkQuery,
} from "../../graphql/queries/org.queries";
import {
  isParsedInvitationEmailQuery,
  isParsedInvitationLinkQuery,
  InvitationInfo,
} from "./auth-utils";

export const useGetInvitationInfo = () => {
  const [invitationInfo, setInvitationInfo] = useState<InvitationInfo | null>(
    null,
  );
  const [errorMessage, setErrorMessage] = useState<string | undefined>();
  const router = useRouter();

  const [
    getOrgEmailInvitation,
    {
      loading: getOrgEmailInvitationLoading,
      called: getOrgEmailInvitationCalled,
      variables: getOrgEmailInvitationVariables,
    },
  ] = useLazyQuery<
    GetOrgEmailInvitationQuery,
    GetOrgEmailInvitationQueryVariables
  >(getOrgEmailInvitationQuery, {
    onCompleted: (res) => {
      const { org, inviter } = res.getOrgEmailInvitation;
      if (!getOrgEmailInvitationVariables) return;
      const { orgEntityId, invitationEmailToken } =
        getOrgEmailInvitationVariables;
      setInvitationInfo({
        orgEntityId,
        invitationEmailToken,
<<<<<<< HEAD
        orgName: org.name || "",
        inviterPreferredName: inviter.preferredName || "",
=======
        orgName: org.properties.name ?? "",
        inviterPreferredName: inviter.properties.preferredName ?? "",
>>>>>>> e26e3737
      });
    },
    onError: ({ graphQLErrors }) => {
      const message = graphQLErrors?.[0]!.message;
      setErrorMessage(message);
    },
  });

  const [
    getOrgInvitationLink,
    {
      loading: getOrgInvitationLinkLoading,
      called: getOrgInvitationLinkCalled,
      variables: getOrgInvitationLinkVariables,
    },
  ] = useLazyQuery<
    GetOrgInvitationLinkQuery,
    GetOrgInvitationLinkQueryVariables
  >(getOrgInvitationLinkQuery, {
    onCompleted: (res) => {
      const { org } = res.getOrgInvitationLink;
      if (!getOrgInvitationLinkVariables) return;
      const { orgEntityId, invitationLinkToken } =
        getOrgInvitationLinkVariables;
      setInvitationInfo({
        orgEntityId,
        invitationLinkToken,
        orgName: org.name,
      });
    },
  });

  useEffect(() => {
    const { query } = router;
    if (!router.isReady) return;

    if (isParsedInvitationEmailQuery(query) && !getOrgEmailInvitationCalled) {
      void getOrgEmailInvitation({
        variables: {
          orgEntityId: query.orgEntityId,
          invitationEmailToken: query.invitationEmailToken,
        },
      });
    } else if (
      isParsedInvitationLinkQuery(query) &&
      !getOrgInvitationLinkCalled
    ) {
      void getOrgInvitationLink({
        variables: {
          orgEntityId: query.orgEntityId,
          invitationLinkToken: query.invitationLinkToken,
        },
      });
    }
  }, [
    router,
    getOrgEmailInvitation,
    getOrgInvitationLink,
    getOrgInvitationLinkCalled,
    getOrgEmailInvitationCalled,
  ]);

  return {
    invitationInfo,
    invitationInfoLoading:
      getOrgEmailInvitationLoading || getOrgInvitationLinkLoading,
    invitationInfoError: errorMessage,
  };
};<|MERGE_RESOLUTION|>--- conflicted
+++ resolved
@@ -43,13 +43,8 @@
       setInvitationInfo({
         orgEntityId,
         invitationEmailToken,
-<<<<<<< HEAD
-        orgName: org.name || "",
-        inviterPreferredName: inviter.preferredName || "",
-=======
-        orgName: org.properties.name ?? "",
-        inviterPreferredName: inviter.properties.preferredName ?? "",
->>>>>>> e26e3737
+        orgName: org.name ?? "",
+        inviterPreferredName: inviter.preferredName ?? "",
       });
     },
     onError: ({ graphQLErrors }) => {
