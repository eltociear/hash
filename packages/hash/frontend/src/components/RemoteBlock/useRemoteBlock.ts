--- conflicted
+++ resolved
@@ -69,7 +69,6 @@
       : loadRemoteBlock;
 
     blockLoaderFn(url, signal)
-<<<<<<< HEAD
       .then(
         (module) => {
           update({
@@ -83,16 +82,6 @@
             onBlockLoaded();
           }
         }
-        // add isloaded callback here
-=======
-      .then((module) =>
-        update({
-          loading: false,
-          err: undefined,
-          component: typeof module === "string" ? module : module.default,
-          url,
-        }),
->>>>>>> 7487ca54
       )
       .catch((newErr) =>
         update({
