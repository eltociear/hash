--- conflicted
+++ resolved
@@ -211,7 +211,6 @@
       },
     },
     view() {
-      const container = document.querySelector("#root") as HTMLDivElement;
       const mountNode = document.createElement("div");
 
       return {
@@ -281,20 +280,12 @@
           }
 
           if (jsx) {
-<<<<<<< HEAD
-            ensureMounted(mountNode, container);
-=======
             ensureMounted(mountNode, documentRoot);
->>>>>>> e1f7c0dc
             renderPortal(
               <Popper
                 open
                 placement="bottom-start"
-<<<<<<< HEAD
-                container={container}
-=======
                 container={documentRoot}
->>>>>>> e1f7c0dc
                 modifiers={[
                   {
                     name: "offset",
