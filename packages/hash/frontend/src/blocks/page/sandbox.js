/**
 * This file was written during sandbox prototyping. It will be slowly removed & replaced with typescript integrate with
 * our system
 *
 * @todo remove this file
 */

import React from "react";

import { EditorState, NodeSelection, Plugin } from "prosemirror-state";
import { EditorView } from "prosemirror-view";
import { baseKeymap, chainCommands, toggleMark } from "prosemirror-commands";
import { keymap } from "prosemirror-keymap";
import { history, redo, undo } from "prosemirror-history";
import { Schema } from "prosemirror-model";
import { undoInputRule } from "prosemirror-inputrules";
import { dropCursor } from "prosemirror-dropcursor";
import { liftTarget, Mapping } from "prosemirror-transform";
<<<<<<< HEAD
import { baseSchemaConfig } from "./config";
import { useBlockMeta } from "../blockMeta";
=======
>>>>>>> 6da5b17c

import styles from "./style.module.css";

import "prosemirror-view/style/prosemirror.css";
import {
  componentUrlToProsemirrorId,
  createNodeView,
  fetchBlockMeta,
} from "./tsUtils";
import { defineBlock } from "./utils";

/**
 * We setup two versions of the history plugin, because we occasionally temporarily want to ensure that all updates made
 * between two points are absorbed into a single history item. We need a more sophisticated way of manipulating history
 * items though.
 *
 * @todo deal with this
 */
const historyPlugin = history();
const infiniteGroupHistoryPlugin = history({ newGroupDelay: Infinity });

/**
 * This will store a map between node display names (i.e, "header") and their component URLs. This is useful for the
 * select block type dropdown, but it's not ideal or really even necessary to have a global store of this.
 *
 * @todo remove this
 */
const displayNameToId = new Map();

/**
 * This utilises getters to trick prosemirror into mutating itself in order to modify a schema with a new node type.
 * This is likely to be quite brittle, and we need to ensure this continues to work between updates to Prosemirror. We
 * could also consider asking them to make adding a new node type officially supported.
 */
export function defineNewNode(existingSchema, displayName, id, spec) {
  const existingSchemaSpec = existingSchema.spec;

  displayNameToId.set(displayName, id);

  existingSchemaSpec.nodes.content.push(id, spec);

  // @todo make mark fix work properly
  new (class extends Schema {
    get nodes() {
      return existingSchema.nodes;
    }

    get marks() {
      return existingSchema.marks;
    }

    set marks(newMarks) {
      for (const [key, value] of Object.entries(newMarks)) {
        if (!this.marks[key]) {
          value.schema = existingSchema;
          this.marks[key] = value;
        }
      }
    }

    set nodes(newNodes) {
      for (const [key, value] of Object.entries(newNodes)) {
        if (!this.nodes[key]) {
          value.schema = existingSchema;
          this.nodes[key] = value;
        }
      }
    }
  })(existingSchemaSpec);
}

/**
 * This is used specifically for nodes that are special cased – i.e, paragraph.
 *
 * @todo remove this
 */
export function defineNewProsemirrorNode(schema, componentMetadata, id) {
  const { domTag, ...specTemplate } = componentMetadata.spec;
  defineNewNode(
    schema,
    componentMetadata.name,
    id,
    defineBlock(componentMetadata, {
      ...specTemplate,
      toDOM: () => [domTag, 0],
    })
  );
}

/**
 * This is used to define a new block type inside prosemiror when you have already fetched all the necessary metadata.
 * It'll define a new node type in the schema, and create a node view wrapper for you too.
 */
export function defineNewBlock(
  componentMetadata,
  componentSchema,
  view,
  id,
  replacePortals
) {
  if (componentMetadata.type === "prosemirror") {
    defineNewProsemirrorNode(view.state.schema, componentMetadata, id);
  } else {
    // @todo reduce duplication
    const NodeViewClass = createNodeView(
      id,
      componentSchema,
      `${componentMetadata.url}/${componentMetadata.source}`,
      replacePortals
    );

    const spec = defineBlock(componentMetadata, {
      /**
       * Currently we detect whether a block takes editable text by detecting if it has an editableRef prop in its
       * schema – we need a more sophisticated way for block authors to communicate this to us
       */
      ...(componentSchema.properties?.["editableRef"]
        ? {
            content: "text*",
            marks: "",
          }
        : {}),
    });

    defineNewNode(view.state.schema, componentMetadata.name, id, spec);

    // Add the node view definition to the view – ensures our block code is called for every instance of the block
    view.setProps({
      nodeViews: {
        ...view.nodeViews,
        [id]: (node, view, getPos, decorations) => {
          return new NodeViewClass(node, view, getPos, decorations);
        },
      },
    });
  }
}

/** @deprecated duplicates react context "blockMeta" */
let AsyncBlockCache = new Map();
let AsyncBlockCacheView = null;

/**
 * Defining a new type of block in prosemirror, without necessarily having requested the block metadata yet. Designed to
 * be cached so doesn't need to request the block multiple times
 *
 * @todo support taking a signal
 */
export const defineRemoteBlock = async (
  view,
  componentUrl,
  id,
  replacePortal,
  attrs,
  children,
  marks
) => {
  /**
   * Clear the cache if the cache was setup on a different prosemirror view. Probably won't happen but with fast
   * refresh and global variables, got to be sure
   */
  if (AsyncBlockCacheView && AsyncBlockCacheView !== view) {
    AsyncBlockCache = new Map();
  }
  AsyncBlockCacheView = view;

  const existingSchema = view.state.schema;
  const existingSchemaSpec = existingSchema.spec;

  // If the block has not already been defined, we need to fetch the metadata & define it
  if (!id || existingSchemaSpec.nodes.find(id) === -1) {
    if (!AsyncBlockCache.has(componentUrl)) {
      const promise = fetchBlockMeta(componentUrl)
        .then(({ componentMetadata, componentSchema }) => {
          if (!id || existingSchemaSpec.nodes.find(id) === -1) {
            defineNewBlock(
              componentMetadata,
              componentSchema,
              view,
              id,
              replacePortal
            );
          }
        })
        .catch((err) => {
          // We don't want failed requests to prevent future requests to the block being successful
          if (AsyncBlockCache.get(componentUrl) === promise) {
            AsyncBlockCache.delete(componentUrl);
          }

          console.error("bang", err);
          throw err;
        });

      AsyncBlockCache.set(componentUrl, promise);
    }

    /**
     * Wait for the cached request to finish (and therefore the block to have been defined). In theory we'd want a retry
     * mechanism here
     */
    await AsyncBlockCache.get(componentUrl);
  }

  // Create a new instance of the newly defined prosemirror node
  return view.state.schema.nodes[id].create(attrs, children, marks);
};

/**
 * You can think of this more as a "Switcher" view – when you change node type using the select type dropdown, the node
 * is first switched to a node of type Async, which ensures the desired node type exists in the schema before searching.
 * This is because the select dropdown used to contain (and will again in the future) contain node types that have not
 * yet actually had their metadata fetched & imported into the schema, so this node does it for us.
 *
 * @todo consider removing this – we don't necessarily need a node view to trigger this functionality
 */
class AsyncView {
  constructor(node, view, getPos, replacePortal) {
    this.dom = document.createElement("div");
    this.contentDOM = document.createElement("span");
    this.dom.appendChild(this.contentDOM);
    this.view = view;
    this.getPos = getPos;
    this.replacePortal = replacePortal;
    this.update(node);
  }

  destroy() {
    this.controller?.abort();
    this.dom.remove();
  }

  update(node) {
    /**
     * This is the second half of the process of converting from one block type to another, with the first half being
     * initiated by the onChange handler of the <select> component rendered by BlockView
     */
    if (node.type.name !== "async") {
      return false;
    }

    if (node === this.node) {
      return true;
    }

    this.node = node;

    if (this.spinner) {
      this.spinner.remove();
    }

    const view = this.view;

    this.spinner = document.createElement("span");
    this.spinner.innerText = "Loading…";
    this.spinner.setAttribute("contentEditable", false);

    this.dom.appendChild(this.spinner);

    const controller = (this.controller = new AbortController());
    const componentUrl = node.attrs.asyncNodeUrl;

    const id =
      node.attrs.asyncNodeId ??
      (componentUrl ? componentUrlToProsemirrorId(componentUrl) : null);

    defineRemoteBlock(
      view,
      componentUrl,
      id,
      this.replacePortal,
      node.attrs.asyncNodeProps.attrs,
      node.attrs.asyncNodeProps.children,
      node.attrs.asyncNodeProps.marks
    )
      .then((newNode) => {
        if (controller.signal.aborted) {
          return;
        }

        /**
         * The code below used to ensure the cursor was positioned within the new node, depending on its type, but
         * because we now want to trigger saves when we change node type, and because triggering saves can mess up the
         * cursor position, we're currently not re-focusing the editor view.
         */

        const pos = this.getPos();
        const tr = view.state.tr;

        tr.replaceRangeWith(pos, pos + node.nodeSize, newNode);

        if (node.attrs.autofocus) {
          // @todo trigger a node selection
        } else {
          document.body.focus();
        }

        view.dispatch(tr);

        /**
         * Ensures we start tracking history properly again
         *
         * @todo remove the need for this
         */
        view.updateState(
          view.state.reconfigure({
            plugins: view.state.plugins.map((plugin) =>
              plugin === infiniteGroupHistoryPlugin ? historyPlugin : plugin
            ),
          })
        );

        if (node.attrs.autofocus) {
          window.triggerSave?.();
          document.body.focus();
          // view.focus();
        }
      })
      .catch((err) => {
        if (err.name !== "AbortError") {
          console.error(err);
          /**
           * This was causing infinite loops. I don't know why. I think ProseMirror was detecting the mutations and
           * causing us problems
           */
          // this.spinner.innerText = "Failed: " + err.toString();
        }
      });

    return true;
  }

  /**
   * Attempting to prevent PM being weird when we mutate our own contents. Doesn't always work
   *
   * @todo look into this
   */
  ignoreMutation() {
    return true;
  }
}

/** @deprecated used to deep compare two values as part of a hack */
function deepeq(a, b) {
  return typeof a === "object" && a != null
    ? Object.keys(a).every((key) => deepeq(a[key], b[key]))
    : a === b;
}

/**
 * block-type select field co-dependent of BlockView class.
 */
function BlockSelect({ ref, view, getPos, node }) {
  const blocksMeta = useBlockMeta();

  const choices = Array.from(blocksMeta.values()).flatMap((blockMeta) =>
    blockMeta.componentMetadata.variants.map((variant) => ({
      ...variant,
      blockType: blockMeta.componentMetadata.name,
    }))
  );

  const selectedBlockType = node.attrs.meta?.name ?? node.type.name;

  /** @todo add block variant to node attrs and remove this hack */
  const selectedBlockVariant = (
    node.attrs.meta?.variants.find((variant) =>
      deepeq(variant.properties, node.attrs.props)
    ) ?? node.attrs.meta?.variants[0]
  )?.name;

  return (
    <select
      ref={ref}
      value="change"
      onChange={(evt) => {
        /**
         * This begins the two part process of converting from one block type to another – the second half is
         * carried out by AsyncView's update function
         */
        const { blockType, ...variant } = choices[evt.target.value];
        const componentDisplayName = blockType;
        const componentId =
          displayNameToId.get(componentDisplayName) ?? componentDisplayName;

        let componentUrl = null;

        if (componentDisplayName === "new") {
          componentUrl = prompt("Component URL");

          if (!componentUrl) {
            evt.target.value = "change";
            return;
          }
        } else {
          componentUrl =
            view.state.schema.nodes[componentId].defaultAttrs.meta?.url;
        }

        // Ensure that any changes to the document made are kept within a single undo item
        view.updateState(
          view.state.reconfigure({
            plugins: view.state.plugins.map((plugin) =>
              plugin === historyPlugin ? infiniteGroupHistoryPlugin : plugin
            ),
          })
        );

        const state = view.state;
        const tr = state.tr;

        /**
         * When switching between blocks where both contain text, we want to persist that text, but we need to pull
         * it out the format its stored in here and make use of it
         *
         * @todo we should try to find the Text entity in the original response from the DB, and use that, instead
         *       of this, where we lose formatting
         */
        const text = node.isTextblock
          ? node.content.content
              .filter((node) => node.type.name === "text")
              .map((node) => node.text)
              .join("")
          : "";

        const newNode = state.schema.nodes.async.create({
          /**
           * The properties set up below are to ensure a) that async view knows what kind of node to load & create
           * and b) that we are able to map back to the GraphQL format.
           *
           * @todo make some of this unnecessary
           */
          ...(componentDisplayName === "new"
            ? {}
            : {
                asyncNodeId:
                  displayNameToId.get(componentDisplayName) ??
                  componentDisplayName,
                asyncNodeDisplayName: componentDisplayName,
              }),
          asyncNodeUrl: componentUrl,
          asyncNodeProps: {
            attrs: {
              props: variant.properties,
              entityId: text ? node.attrs.entityId : null,
              childEntityId: text ? node.attrs.childEntityId : null,
              accountId: node.attrs.accountId,
              childEntityAccountId: text
                ? node.attrs.childEntityAccountId
                : null,
            },
            children: text ? [state.schema.text(text)] : [],
            marks: null,
          },
        });

        const pos = getPos();

        /**
         * @todo figure out why this is pos + 1
         */
        tr.replaceRangeWith(pos + 1, pos + 1 + node.nodeSize, newNode);

        const selection = NodeSelection.create(tr.doc, tr.mapping.map(pos));

        tr.setSelection(selection);

        view.dispatch(tr);
        view.focus();
      }}
    >
      <option disabled value="change">
        Type
      </option>
      {choices.map(({ name, description, blockType }, i) => (
        <option
          key={i}
          value={i}
          title={description}
          disabled={
            blockType === selectedBlockType && name === selectedBlockVariant
          }
        >
          {name}
        </option>
      ))}
      <option value="new">New type</option>
    </select>
  );
}

/**
 * This is the node view that wraps every one of our blocks in order to inject custom UI like the <select> to change
 * type and the drag handles
 */
class BlockView {
  constructor(node, view, getPos, replacePortal) {
    this.getPos = getPos;
    this.view = view;
    this.replacePortal = replacePortal;

    this.dom = document.createElement("div");
    this.dom.classList.add(styles.Block);

    this.selectContainer = document.createElement("div");
    this.selectContainer.classList.add(styles.Block__UI);

    this.dom.appendChild(this.selectContainer);
    this.allowDragging = false;
    this.dragging = false;

    document.addEventListener("dragend", this.dragEnd);

    this.contentDOM = document.createElement("div");
    this.dom.appendChild(this.contentDOM);
    this.contentDOM.classList.add(styles.Block__Content);

    this.update(node);
  }

  dragEnd = () => {
    document.activeElement.blur();

    this.dragging = false;
    this.allowDragging = false;
    this.update(this.node);
  };

  // @todo simplify this alongside the react event handling
  stopEvent(evt) {
    if (evt.type === "dragstart" && evt.target === this.dom) {
      if (!this.allowDragging) {
        evt.preventDefault();
        return true;
      } else {
        this.dragging = true;
        this.update(this.node);
      }
    }

    /**
     * We don't want Prosemirror to try to handle any of these events as they're handled by React
     */
    return (
      evt.target === this.selectDom ||
      (evt.target === this.handle && evt.type === "mousedown")
    );
  }

  /**
   * Prosemirror can be over eager with reacting to mutations within node views – this can be important because this
   * is part of how it detects changes made by users, but this can cause node views to be unnecessarily destroyed and/or
   * updated. Here we're instructing PM to ignore changes made by us
   *
   * @todo find a more generalised alternative
   */
  ignoreMutation(record) {
    return (
      (record.type === "attributes" &&
        record.attributeName === "class" &&
        record.target === this.dom) ||
      record.target === this.selectContainer ||
      this.selectContainer.contains(record.target)
    );
  }

  update(blockNode) {
    if (blockNode.type.name !== "block") {
      return false;
    }

    this.node = blockNode;

    const { getPos, view } = this;

    const node = blockNode.child(0);

    const container = this.selectContainer;

    /**
     * We don't need to inject any custom UI around async nodes, but for simplicity they are still wrapped with block
     * node views. Let's just hide the custom UI in these instances.
     */
    if (node.type.name === "async") {
      container.style.display = "none";
    } else {
      container.style.display = "";
    }

    /**
     * Ensure that a user cannot type inside the custom UI container
     *
     * @todo see if this is necessary
     */
    container.contentEditable = false;

    /**
     * This removes the outline that prosemirror has when a node is selected whilst we are dragging it
     */
    if (this.dragging) {
      this.dom.classList.add(styles["Block--dragging"]);
    } else {
      this.dom.classList.remove(styles["Block--dragging"]);
    }

    this.replacePortal(
      container,
      container,
      <>
        <div
          className={styles.Block__Handle}
          ref={(handle) => {
            // We need a reference to this elsewhere in the NodeView for event handling
            this.handle = handle;
          }}
          onMouseDown={() => {
            /**
             * We only want to allow dragging from the drag handle so we set a flag which we can use to indicate whether
             * a drag was initiated from the drag handle
             *
             * @todo we may not need this – we may be able to get it from the event
             */
            this.allowDragging = true;

            this.dragging = true;
            const tr = this.view.state.tr;

            this.dom.classList.add(styles["Block--dragging"]);

            /**
             * By triggering a selection of the node, we can ensure that the whole node is re-ordered when drag &
             * drop starts
             */
            tr.setSelection(
              NodeSelection.create(this.view.state.doc, this.getPos())
            );

            this.view.dispatch(tr);

            this.update(this.node);
          }}
          onClick={() => {
            this.dragEnd();
          }}
        />
        <BlockSelect
          view={view}
          getPos={getPos}
          node={node}
          ref={(selectDom) => {
            this.selectDom = selectDom;
          }}
        />
      </>
    );

    return true;
  }

  destroy() {
    this.replacePortal(this.selectContainer, null, null);
    this.dom.remove();
    document.removeEventListener("dragend", this.dragEnd);
  }
}

const rewrapCommand = (blockExisted) => (newState, dispatch) => {
  const tr = newState.tr;

  const mapping = new Mapping();
  let stepCount = tr.steps.length;

  newState.doc.descendants((node, pos) => {
    if (
      node.type.name !== "block" &&
      node.type.name !== "async" &&
      node.type.name !== "blank"
    ) {
      let newSteps = tr.steps.slice(stepCount);
      stepCount = tr.steps.length;
      for (const newStep of newSteps) {
        const map = newStep.getMap();
        mapping.appendMap(map);
      }
      const $from = tr.doc.resolve(mapping.map(pos));
      const $to = tr.doc.resolve(mapping.map(pos + node.nodeSize));
      const range = $from.blockRange($to);
      const didBlockExist = blockExisted?.(pos) ?? true;
      tr.wrap(range, [{ type: newState.schema.nodes.block }]);

      newSteps = tr.steps.slice(stepCount);
      stepCount = tr.steps.length;
      for (const newStep of newSteps) {
        const map = newStep.getMap();
        mapping.appendMap(map);
      }

      if (!didBlockExist) {
        tr.setNodeMarkup(mapping.map(pos), undefined, {
          entityId: null,
          childEntityId: null,
          accountId: null,
          childEntityAccountId: null,
        });
      }
    }
    return false;
  });

  dispatch?.(tr);

  return true;
};

/**
 * This wraps a prosemirror command to unwrap relevant nodes out of their containing block node in order to ensure
 * prosemirror logic that expects text block nodes to be at the top level works as intended. Rewrapping after the
 * prosemirror commands are applied is not handled here, but in a plugin (to ensure that nodes being wrapped by a block
 * is an invariant that can't be accidentally breached)
 *
 * @todo ensure we remove undo item if command fails
 */
const wrapCommand = (command) => (state, dispatch, view) => {
  if (state.selection instanceof NodeSelection) {
    return command(state, dispatch, view);
  }

  const tr = state.tr;

  const blockLocations = [];

  /**
   * First we apply changes to the transaction to unwrap every block
   */
  state.doc.descendants((node, pos) => {
    if (node.type.name !== "block") {
      return true;
    }

    if (node.firstChild.isTextblock) {
      let start = pos + 1;
      const $from = tr.doc.resolve(tr.mapping.map(start));
      let end = pos + node.nodeSize - 1;
      const $to = tr.doc.resolve(tr.mapping.map(end));
      const range = $from.blockRange($to);
      const target = liftTarget(range);
      tr.lift(range, target);

      blockLocations.push(start);
    }

    return false;
  });

  /**
   * We don't want to yet dispatch the transaction unwrapping each block, because that could create an undesirable
   * history breakpoint. However, in order to apply the desired prosemirror command, we need an instance of the current
   * state at the point of which each of the blocks have been unwrapped. To do that, we "apply" the transaction to our
   * current state, which gives us the next state without setting the current editor view to that next state. This will
   * allow us to use it to generate the desired end state.
   *
   * Additionally, we set a meta flag to ensure our plugin that ensures all nodes are wrapped by blocks doesn't get in
   * the way.
   */
  tr.setMeta("commandWrapped", true);
  const nextState = state.apply(tr);
  tr.setMeta("commandWrapped", false);

  /**
   * Now that we have a copy of the state with unwrapped blocks, we can run the desired prosemirror command. We pass a
   * custom dispatch function instead of allowing prosemirror to directly dispatch the change to the editor view so that
   * we can capture the transactions generated by prosemirror and merge them into our existing transaction. This allows
   * us to apply all the changes together in one fell swoop, ensuring we don't have awkward intermediary history
   * breakpoints
   *
   * @todo is this sufficient to merge transactions?
   */
  const retVal = command(nextState, (nextTr) => {
    for (const step of nextTr.steps) {
      tr.step(step);
    }
  });

  const mappedBlockLocations = blockLocations.map((loc) => tr.mapping.map(loc));

  tr.setMeta("commandWrapped", true);
  const nextState2 = state.apply(tr);
  tr.setMeta("commandWrapped", false);

  rewrapCommand((start) => mappedBlockLocations.includes(start))(
    nextState2,
    (nextTr) => {
      for (const step of nextTr.steps) {
        tr.step(step);
      }
    }
  );

  dispatch(tr);

  return retVal;
};

const plugins = [
  historyPlugin,
  keymap({ "Mod-z": chainCommands(undo, undoInputRule), "Mod-y": redo }),
  keymap({
    /**
     * Wrap all of the default keymap shortcuts to ensure that the block nodeviews are unwrapped before prosemirror
     * logic is applied (the block nodeview wrappers interfere with this logic)
     */
    ...Object.fromEntries(
      Object.entries(baseKeymap).map(([name, command]) => [
        name,
        wrapCommand(command),
      ])
    ),
    // @todo better way of working out that this command doesn't need wrapping
    "Mod-a": baseKeymap["Mod-a"],
  }),
  // This enables an indicator to appear when drag and dropping blocks
  dropCursor(),
  /**
   * This plugin ensures at the end of every transaction all necessary nodes are wrapped with block nodeviews
   */
  new Plugin({
    appendTransaction(transactions, __, newState) {
      if (!transactions.some((tr) => tr.getMeta("commandWrapped"))) {
        let tr;

        rewrapCommand()(newState, (dispatchedTr) => {
          tr = dispatchedTr;
        });

        return tr;
      }
    },
  }),
];

/**
 * @param node {HTMLElement}
 * @param content {any}
 * @param viewProps {any}
 * @param replacePortal {Function}
 * @param additionalPlugins {Plugin[]}
 *
 * @todo remove this function
 */
export const renderPM = (
  node,
  content,
  viewProps,
  replacePortal,
  additionalPlugins
) => {
  let timeout;

  const formatPlugin = new Plugin({
    /**
     * This allows us to keep track of whether the view is focused, which is important for knowing whether to show the
     * format tooltip
     */
    state: {
      init(_, view) {
        return { focused: view.focused };
      },
      apply(tr, oldValue) {
        const formatBlur = tr.getMeta("format-blur");
        const formatFocus = tr.getMeta("format-focus");

        if (typeof formatBlur !== "undefined") {
          return { focused: false };
        }

        if (typeof formatFocus !== "undefined") {
          return { focused: true };
        }

        return oldValue;
      },
    },
    props: {
      handleDOMEvents: {
        blur(view) {
          clearTimeout(timeout);
          timeout = setTimeout(() => {
            view.dispatch(view.state.tr.setMeta("format-blur", true));
          }, 200);
          return false;
        },
        focus(view) {
          clearTimeout(timeout);
          view.dispatch(view.state.tr.setMeta("format-focus", true));
          return false;
        },
      },
    },

    view(editorView) {
      const dom = document.createElement("div");

      /**
       * This was originally written using DOM APIs directly, but we want to ensure the tooltip is rendered within
       * a React controlled context, so we move the tooltip into a portal created by React.
       *
       * @todo fully rewrite this to use React completely
       */
      replacePortal(
        document.body,
        document.body,
        <div
          ref={(node) => {
            if (node) {
              node.appendChild(dom);
            }
          }}
        />
      );

      const updateFns = [];

      const button = (name, text) => {
        const button = document.createElement("button");

        button.innerText = text;
        dom.appendChild(button);

        const update = () => {
          // @todo no idea if this is the best way to get a list of marks in a selection
          const marks = new Set();
          editorView.state.selection.content().content.descendants((node) => {
            for (const mark of node.marks) {
              marks.add(mark.type.name);
            }

            return true;
          });

          const active = marks.has(name);

          button.style.backgroundColor = active ? "blue" : "white";
        };

        button.addEventListener("click", (evt) => {
          evt.preventDefault();
          editorView.focus();
          toggleMark(editorView.state.schema.marks[name])(
            editorView.state,
            editorView.dispatch,
            editorView
          );
          update();
        });

        update();
        updateFns.push(update);
      };

      dom.style.cssText = `
        padding: 8px 7px 6px;
        position: absolute;
        z-index: 1;
        top: -10000;
        left: -10000;
        margin-top: -6px;
        opacity: 0;
        background-color: #222;
        border-radius: 4px;
        transition: opacity 0.75s;
      `;
      button("strong", "B");
      button("em", "I");
      button("underlined", "U");

      const update = (view, lastState) => {
        const dragging = !!editorView.dragging;

        let state = view.state;

        /**
         * We don't always want to display a format tooltip – i.e, when the view isn't focused, when we're dragging and
         * dropping, if you're got an entire node selection, or the text selected is not within a paragraph
         *
         * @todo enable the format tooltip outside of a paragraph node
         */
        if (
          !formatPlugin.getState(view.state).focused ||
          dragging ||
          state.selection instanceof NodeSelection ||
          // !(state.selection instanceof TextSelection) ||
          /**
           * This is checking that the selected node is eligible to have a format tooltip
           */
          state.selection
            .content()
            .content.content.map((node) =>
              node.type.name === "block" ? node.firstChild : node
            )
            .every(
              (node) =>
                node.content.size === 0 ||
                // @todo fix this check by checking for the marks a node supports
                node.type.name !==
                  componentUrlToProsemirrorId(
                    "https://block.blockprotocol.org/paragraph"
                  )
            ) ||
          state.selection.empty
        ) {
          dom.style.opacity = "0";
          dom.style.top = "-10000px";
          dom.style.left = "-10000px";
          return;
        }

        if (
          !dragging &&
          lastState &&
          lastState.doc.eq(state.doc) &&
          lastState.selection.eq(state.selection)
        )
          return;

        const { from, to } = state.selection;
        const start = view.coordsAtPos(from);
        const end = view.coordsAtPos(to);

        dom.style.opacity = "1";
        dom.style.top = `${start.top - dom.offsetHeight}px`;
        dom.style.left = `${
          start.left - dom.offsetWidth / 2 + (end.right - start.left) / 2
        }px`;

        for (const fn of updateFns) {
          fn();
        }
      };

      update(editorView);

      const dragstart = () => {
        update(editorView);
      };

      const dragend = () => {
        update(editorView);
      };

      document.addEventListener("dragstart", dragstart);
      document.addEventListener("dragend", dragend);

      return {
        destroy() {
          replacePortal(document.body, null, null);
          document.removeEventListener("dragstart", dragstart);
          document.removeEventListener("dragend", dragend);
        },
        update,
      };
    },
  });

  const formatTooltipPlugin = keymap({
    "Mod-b": toggleMark(content.type.schema.marks.strong),
    "Mod-i": toggleMark(content.type.schema.marks.em),
    "Ctrl-u": toggleMark(content.type.schema.marks.underlined),
  });

  const state = EditorState.create({
    doc: content,
    plugins: [
      ...plugins,
      formatPlugin,
      formatTooltipPlugin,
      ...additionalPlugins,
    ],
  });

  const view = new EditorView(node, {
    state: state,
    nodeViews: {
      ...viewProps.nodeViews,
      async(node, view, getPos) {
        return new AsyncView(node, view, getPos, replacePortal);
      },
      block(node, view, getPos) {
        return new BlockView(node, view, getPos, replacePortal);
      },
    },
  });

  view.dom.classList.add(styles.ProseMirror);

  // @todo figure out how to use dev tools without it breaking fast refresh
  // applyDevTools(view);

  return view;
};<|MERGE_RESOLUTION|>--- conflicted
+++ resolved
@@ -16,11 +16,7 @@
 import { undoInputRule } from "prosemirror-inputrules";
 import { dropCursor } from "prosemirror-dropcursor";
 import { liftTarget, Mapping } from "prosemirror-transform";
-<<<<<<< HEAD
-import { baseSchemaConfig } from "./config";
 import { useBlockMeta } from "../blockMeta";
-=======
->>>>>>> 6da5b17c
 
 import styles from "./style.module.css";
 
