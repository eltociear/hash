--- conflicted
+++ resolved
@@ -17,15 +17,11 @@
   useRef,
   FunctionComponent,
 } from "react";
-<<<<<<< HEAD
-import { BlockEntity } from "@hashintel/hash-shared/entity";
-=======
 import {
-  BlockEntity,
-  isTextContainingEntityProperties,
-  isTextEntity,
+    BlockEntity,
+    isTextContainingEntityProperties,
+    isTextEntity,
 } from "@hashintel/hash-shared/entity";
->>>>>>> e1f7c0dc
 import {
   LoadingSpinner,
   TextField,
@@ -35,11 +31,7 @@
 import { useRouteAccountInfo } from "../../../shared/routing";
 import { MenuItem } from "../../../shared/ui";
 import { useAccountEntities } from "../../../components/hooks/useAccountEntities";
-<<<<<<< HEAD
-import { guessEntityName } from "../../../lib/entities";
-=======
 import { generateEntityLabel } from "../../../lib/entities";
->>>>>>> e1f7c0dc
 
 type LoadEntityMenuContentProps = {
   blockEntityId: string | null;
@@ -98,8 +90,6 @@
       // – block entities are simply a reference to (a) a component and (b) a child entity
       if (isBlockEntity(entity)) return false;
 
-<<<<<<< HEAD
-=======
       /**
        * loading text entities does not work, possibly due to use of legacy __linkedData
        * @todo see if this works when __linkedData is removed
@@ -112,7 +102,6 @@
         return false;
       }
 
->>>>>>> e1f7c0dc
       // don't include entities that have empty data
       if (Object.keys(entity.properties).length === 0) {
         return false;
@@ -183,14 +172,10 @@
             </ListItemIcon>
             <Tooltip title={JSON.stringify(entity.properties, undefined, 2)}>
               <ListItemText
-<<<<<<< HEAD
-                primary={guessEntityName(entity)}
-=======
                 primary={generateEntityLabel(
                   entity,
                   entity.entityType.properties,
                 )}
->>>>>>> e1f7c0dc
                 primaryTypographyProps={{
                   noWrap: true,
                 }}
