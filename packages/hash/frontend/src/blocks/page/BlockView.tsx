import { BlockVariant } from "@hashintel/block-protocol";
import { BlockMeta } from "@hashintel/hash-shared/blockMeta";
import { ProsemirrorNode } from "@hashintel/hash-shared/node";
import { ProsemirrorSchemaManager } from "@hashintel/hash-shared/ProsemirrorSchemaManager";
import { Schema } from "prosemirror-model";
import { NodeSelection } from "prosemirror-state";
import { EditorView, NodeView } from "prosemirror-view";
import React, { createRef, forwardRef, useEffect, useState } from "react";
import { tw } from "twind";
import {
  BlockSuggester,
  BlockSuggesterProps,
} from "../../components/BlockSuggester/BlockSuggester";
import DragVertical from "../../components/Icons/DragVertical";
import styles from "./style.module.css";
import { RenderPortal } from "./usePortals";

type BlockHandleProps = { entityId: string };

/**
 * specialized block-type/-variant select field
 */
<<<<<<< HEAD
export const BlockHandle = forwardRef<HTMLDivElement, BlockHandleProps>(
  (props, ref) => {
    const { entityId } = props;

    const [isPopoverVisible, setPopoverVisible] = useState(false);

    useEffect(() => {
      const closePopover = () => setPopoverVisible(false);
      document.addEventListener("click", closePopover);
      return () => document.removeEventListener("click", closePopover);
    }, []);

    return (
      <div ref={ref} className={tw`relative cursor-pointer`}>
        <DragVertical
          onClick={(evt: MouseEvent) => {
            evt.stopPropagation(); // skips closing handler
            setPopoverVisible(true);
          }}
        />
        {isPopoverVisible && (
          <BlockSuggester
            onChange={() => {
              throw new Error("not yet implemented");
            }}
            entityId={entityId}
          />
        )}
      </div>
    );
  }
);
=======
export const BlockHandle = forwardRef<
  HTMLDivElement,
  { onTypeChange: BlockSuggesterProps["onChange"] }
>(({ onTypeChange }, ref) => {
  const [isPopoverVisible, setPopoverVisible] = useState(false);

  useEffect(() => {
    const closePopover = () => setPopoverVisible(false);
    document.addEventListener("click", closePopover);
    return () => document.removeEventListener("click", closePopover);
  }, []);

  return (
    <div ref={ref} className={tw`relative cursor-pointer`}>
      <DragVertical
        onClick={(evt: MouseEvent) => {
          evt.stopPropagation(); // skips closing handler
          setPopoverVisible(true);
        }}
      />
      {isPopoverVisible ? <BlockSuggester onChange={onTypeChange} /> : null}
    </div>
  );
});
>>>>>>> da4b88f0

/**
 * This is the node view that wraps every one of our blocks in order to inject
 * custom UI like the <select> to change type and the drag handles
 */
export class BlockView implements NodeView<Schema> {
  dom: HTMLDivElement;
  selectContainer: HTMLDivElement;
  contentDOM: HTMLDivElement;
  handle: HTMLElement | null = null;

  allowDragging = false;
  dragging = false;

  /** used to hide node-view specific events from prosemirror */
  blockHandleRef = createRef<HTMLDivElement>();

  constructor(
    public node: ProsemirrorNode<Schema>,
    public view: EditorView<Schema>,
    public getPos: () => number,
    public renderPortal: RenderPortal,
    public manager: ProsemirrorSchemaManager
  ) {
    const entityId = (node.content as any).content[0].attrs.entityId;

    this.dom = document.createElement("div");
    this.dom.id = entityId;
    this.dom.classList.add(styles.Block);

    this.selectContainer = document.createElement("div");
    this.selectContainer.classList.add(styles.Block__UI);

    this.dom.appendChild(this.selectContainer);

    document.addEventListener("dragend", this.onDragEnd);

    this.contentDOM = document.createElement("div");
    this.dom.appendChild(this.contentDOM);
    this.contentDOM.classList.add(styles.Block__Content);

    this.update(node);
  }

  onDragEnd = () => {
    (document.activeElement as HTMLElement | null)?.blur();

    this.dragging = false;
    this.allowDragging = false;
    this.update(this.node);
  };

  /**
   * @todo simplify this alongside the react event handling
   */
  stopEvent(evt: Event) {
    if (evt.type === "dragstart" && evt.target === this.dom) {
      if (!this.allowDragging) {
        evt.preventDefault();
        return true;
      } else {
        this.dragging = true;
        this.update(this.node);
      }
    }

    /**
     * We don't want Prosemirror to try to handle any of these events as
     * they're handled by React
     */
    return (
      evt.target === this.blockHandleRef.current ||
      (evt.target === this.handle && evt.type === "mousedown")
    );
  }

  /**
   * Prosemirror can be over eager with reacting to mutations within node
   * views – this can be important because this is part of how it detects
   * changes made by users, but this can cause node views to be unnecessarily
   * destroyed and/or updated. Here we're instructing PM to ignore changes
   * made by us
   *
   * @todo find a more generalised alternative
   */
  ignoreMutation(
    record: Parameters<NonNullable<NodeView<Schema>["ignoreMutation"]>>[0]
  ) {
    return (
      (record.type === "attributes" &&
        record.attributeName === "class" &&
        record.target === this.dom) ||
      this.selectContainer.contains(record.target)
    );
  }

  update(blockNode: ProsemirrorNode<Schema>) {
    if (blockNode.type.name !== "block") {
      return false;
    }

    this.node = blockNode;

    /**
     * Ensure that a user cannot type inside the custom UI container
     *
     * @todo see if this is necessary
     */
    this.selectContainer.contentEditable = "false";

    /**
     * This removes the outline that prosemirror has when a node is
     * selected whilst we are dragging it
     */
    if (this.dragging) {
      this.dom.classList.add(styles["Block--dragging"]);
    } else {
      this.dom.classList.remove(styles["Block--dragging"]);
    }

    const entityId = node.attrs.entityId;

    this.renderPortal(
      <>
        {/* eslint-disable-next-line jsx-a11y/click-events-have-key-events, jsx-a11y/no-static-element-interactions */}
        <div
          className={styles.Block__Handle}
          ref={(handle) => {
            // We need a reference to this elsewhere in the
            // NodeView for event handling
            this.handle = handle;
          }}
          onMouseDown={() => {
            /**
             * We only want to allow dragging from the drag handle
             * so we set a flag which we can use to indicate
             * whether a drag was initiated from the drag handle
             *
             * @todo we may not need this – we may be able to get
             *       it from the event
             */
            this.allowDragging = true;

            this.dragging = true;
            this.dom.classList.add(styles["Block--dragging"]);

            const { tr } = this.view.state;

            /**
             * By triggering a selection of the node, we can ensure
             * that the whole node is re-ordered when drag & drop
             * starts
             */
            tr.setSelection(
              NodeSelection.create<Schema>(this.view.state.doc, this.getPos())
            );

            this.view.dispatch(tr);

            this.update(this.node);
          }}
          onClick={this.onDragEnd}
        />
<<<<<<< HEAD
        <BlockHandle entityId={entityId} ref={this.blockHandleRef} />
=======
        <BlockHandle
          ref={this.blockHandleRef}
          onTypeChange={this.onBlockChange}
        />
>>>>>>> da4b88f0
      </>,
      this.selectContainer
    );

    return true;
  }

  destroy() {
    this.renderPortal(null, this.selectContainer);
    this.dom.remove();
    document.removeEventListener("dragend", this.onDragEnd);
  }

  /**
   * @todo restore the ability to load in new block types here
   */
  onBlockChange = (variant: BlockVariant, meta: BlockMeta) => {
    const { node, view, getPos } = this;

    const state = view.state;
    const child = state.doc.resolve(getPos() + 1).nodeAfter;
    const draftId = child?.attrs.draftId;

    if (!draftId) {
      throw new Error("Cannot switch node without draft id");
    }

    this.manager
      .replaceNodeWithRemoteBlock(
        draftId,
        meta.componentMetadata.componentId,
        node,
        getPos
      )
      .catch((err) => {
        console.error(err);
      });
  };
}<|MERGE_RESOLUTION|>--- conflicted
+++ resolved
@@ -15,15 +15,17 @@
 import styles from "./style.module.css";
 import { RenderPortal } from "./usePortals";
 
-type BlockHandleProps = { entityId: string };
+type BlockHandleProps = {
+  entityId: string;
+  onTypeChange: BlockSuggesterProps["onChange"];
+};
 
 /**
  * specialized block-type/-variant select field
  */
-<<<<<<< HEAD
 export const BlockHandle = forwardRef<HTMLDivElement, BlockHandleProps>(
   (props, ref) => {
-    const { entityId } = props;
+    const { entityId, onTypeChange } = props;
 
     const [isPopoverVisible, setPopoverVisible] = useState(false);
 
@@ -42,43 +44,12 @@
           }}
         />
         {isPopoverVisible && (
-          <BlockSuggester
-            onChange={() => {
-              throw new Error("not yet implemented");
-            }}
-            entityId={entityId}
-          />
+          <BlockSuggester onChange={onTypeChange} entityId={entityId} />
         )}
       </div>
     );
   }
 );
-=======
-export const BlockHandle = forwardRef<
-  HTMLDivElement,
-  { onTypeChange: BlockSuggesterProps["onChange"] }
->(({ onTypeChange }, ref) => {
-  const [isPopoverVisible, setPopoverVisible] = useState(false);
-
-  useEffect(() => {
-    const closePopover = () => setPopoverVisible(false);
-    document.addEventListener("click", closePopover);
-    return () => document.removeEventListener("click", closePopover);
-  }, []);
-
-  return (
-    <div ref={ref} className={tw`relative cursor-pointer`}>
-      <DragVertical
-        onClick={(evt: MouseEvent) => {
-          evt.stopPropagation(); // skips closing handler
-          setPopoverVisible(true);
-        }}
-      />
-      {isPopoverVisible ? <BlockSuggester onChange={onTypeChange} /> : null}
-    </div>
-  );
-});
->>>>>>> da4b88f0
 
 /**
  * This is the node view that wraps every one of our blocks in order to inject
@@ -242,14 +213,11 @@
           }}
           onClick={this.onDragEnd}
         />
-<<<<<<< HEAD
-        <BlockHandle entityId={entityId} ref={this.blockHandleRef} />
-=======
         <BlockHandle
           ref={this.blockHandleRef}
+          entityId={entityId}
           onTypeChange={this.onBlockChange}
         />
->>>>>>> da4b88f0
       </>,
       this.selectContainer
     );
