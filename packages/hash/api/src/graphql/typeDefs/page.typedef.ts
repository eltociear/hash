import { gql } from "apollo-server-express";

export const pageTypedef = gql`
  type Page implements Entity {
    contents: [Block!]!

    properties: PageProperties!

    # ENTITY INTERFACE FIELDS BEGIN #
    """
    The id of the entity - alias of 'entityId'
    """
    id: ID!
    """
    The id of the entity - alias of 'id'
    """
    entityId: ID!
    """
    The specific version if of the entity
    """
    entityVersionId: ID!
    """
    The id of the account this entity belongs to
    """
    accountId: ID!
    """
    The date the entity was created
    """
    createdAt: Date!
    """
    The date this entity version was created.
    """
    entityVersionCreatedAt: Date!
    """
    The user who created the entity
    """
    createdByAccountId: ID!
    """
    The date the entity was last updated
    """
    updatedAt: Date!
    """
    The visibility level of the entity
    """
    visibility: Visibility!
    """
    The fixed id of the type this entity is of
    """
    entityTypeId: ID!
    """
    The id of the specific version of the type this entity is of
    """
    entityTypeVersionId: ID!
    """
    The name of the entity type this belongs to.
    N.B. Type names are unique by account - not globally.
    """
    entityTypeName: String!
    """
    The full entityType definition
    """
    entityType: DeprecatedEntityType!
    """
    The version timeline of the entity.
    """
    history: [EntityVersion!]
    """
    The outgoing links of the entity.
    """
    linkGroups: [LinkGroup!]!
    """
    The linked entities of the entity.
    """
    linkedEntities: [UnknownEntity!]!
    """
    The linked aggregations of the entity.
    """
    linkedAggregations: [LinkedAggregation!]!
    # ENTITY INTERFACE FIELDS END #

    """
    The entity id of the page's parent (equivalent to "parentPage.entityId").

    Can be used for nesting pages in a tree structure.
    """
    parentPageEntityId: ID
    """
    The parent page of the page
    """
    parentPage: Page
  }

  type PageProperties {
    archived: Boolean
    contents: [Block!]!
      @deprecated(
        reason: """
        The page "contents" are no longer stored in the properties of a page. Use the page's "contents" or "linkGroups" field resolvers instead.
        """
      )
    """
    The entityId of the page this is the properties of
    """
    pageEntityId: String!
    summary: String
    title: String!
<<<<<<< HEAD
=======
    index: String!
>>>>>>> e1f7c0dc
    icon: String
  }

  type EntityRef {
    accountId: ID!
    entityId: ID!
    entityVersionId: ID!
  }

  type PageSearchResult {
    """
    The accuracy of the search result. A number in the range [0, 1]
    """
    score: Float!
    """
    A reference to the page where the search result was found.
    """
    page: EntityRef!
    """
    A reference to the block in the page where the search result was found. This is
    null if the search match corresponds to a page title.
    """
    block: EntityRef
    """
    A reference to the text entity in the block where the search result was found. This
    is null if the search match corresponds to a page title.
    """
    text: EntityRef
    """
    The content of the search match.
    """
    content: String!
  }

  extend type Query {
    """
    Return a page by its id
    """
    page(accountId: ID!, entityVersionId: ID, entityId: ID): Page!

    """
    Return a list of pages belonging to an account
    """
    accountPages(accountId: ID!): [Page!]!

    """
    Search for pages matching a query string.
    Returns a BAD_USER_INPUT error if the query string is empty.
    """
    searchPages(accountId: ID!, query: String!): [PageSearchResult!]!
  }

  input PageCreationData {
    title: String!
  }

  input PageUpdateData {
    # need to figure out contents input shape
    # each item in contents could potentially one of:
    # - data to create a new block
    # - references by id to existing blocks
    # - references by id to existing block with an update
    # just make it JSON for now for testing purposes
    contents: [JSONObject!]
    title: String
    icon: String
    summary: String
    archived: Boolean
<<<<<<< HEAD
=======
    index: String
>>>>>>> e1f7c0dc
  }

  """
  Insert a block into a page with a corresponding entity.
  """
  input InsertBlock {
    """
    The account ID to create the block and associated entity in.
    """
    accountId: ID!
    """
    The position in the page to place the block.
    """
    position: Int!
    """
    The block componentId.
    """
    componentId: ID
    """
    The block entity to insert into the page. You should not set a componentId
    if you provide this
    """
    existingBlockEntity: ExistingEntity
    """
    The entity to associate with the new block
    """
    entity: EntityDefinition!
    """
    Allows UpdatePageContentsActions to reference entities created in other actions. Also allows callers to updatePageContents to find the entity id created for this definition in the result. See UpdatePageContentsResult.
    """
    blockPlaceholderId: ID
    """
    Allows UpdatePageContentsActions to reference entities created in other actions. Also allows callers to updatePageContents to find the entity id created for this definition in the result. See UpdatePageContentsResult.
    """
    entityPlaceholderId: ID
  }

  """
  Remove a block from a page.
  """
  input RemoveBlock {
    """
    The position of the block to remove from the page.
    """
    position: Int!
  }

  """
  Move a block within a page.
  """
  input MoveBlock {
    """
    The current position of the block.
    """
    currentPosition: Int!
    """
    The position to move the block to.
    """
    newPosition: Int!
  }

  """
  Update an entity in a page.
  """
  input UpdateEntity {
    """
    The account the entity resides in.
    """
    accountId: ID!
    """
    The entity's fixed ID.
    """
    entityId: ID!
    """
    The entity's new properties.
    """
    properties: JSONObject!
  }

  """
  Swap a blocks data
  """
  input SwapBlockData {
    """
    The account the block resides in
    """
    accountId: ID!

    """
    The Block entity's fixed ID
    """
    entityId: ID!

    """
    The account the new entity resides in
    """
    newEntityAccountId: ID!

    """
    The new entity's fixed ID
    """
    newEntityEntityId: ID!
  }

  """
  Create an entity, which you can then reference in other actions, such as a InsertBlockAction
  """
  input CreateEntityAction {
    entity: EntityDefinition!
    entityPlaceholderId: ID
    accountId: ID!
  }

  """
  Create an entity type, which you can then reference in future CreateEntityActions
  """
  input CreateEntityTypeAction {
    accountId: ID!
    """
    The name for the type. Must be unique in the given account.
    """
    name: String!
    """
    A description for the type.
    """
    description: String
    """
    The schema definition for the entity type, in JSON Schema.
    """
    schema: JSONObject
    """
    Allows UpdatePageContentsActions to reference entities created in other actions. Also allows callers to UpdatePageContents to find the entity id created for this definition in the result. See UpdatePageContentsResult.
    """
    placeholderId: ID!
  }

  """
  An action to perform when updating the contents of a page. Exactly one field must be
  specified.

  Note: a union type would be preferrable here, but currently, GraphQL does not
  permit unions as input to a mutation
  """
  input UpdatePageAction {
    insertBlock: InsertBlock
    removeBlock: RemoveBlock
    moveBlock: MoveBlock
    updateEntity: UpdateEntity
    swapBlockData: SwapBlockData
    createEntity: CreateEntityAction
    createEntityType: CreateEntityTypeAction
  }

  """
  Map of placeholder IDs used in the UpdatePageContentsActions to the entity IDs created for those placeholders
  """
  type UpdatePageContentsResultPlaceholder {
    placeholderId: ID!
    entityId: ID!
  }

  type UpdatePageContentsResult {
    page: Page!
    placeholders: [UpdatePageContentsResultPlaceholder!]!
  }

  extend type Mutation {
    createPage(
      accountId: ID!
      properties: PageCreationData!
      prevIndex: String
    ): Page!

    updatePage(
      accountId: ID!
      entityId: ID!
      properties: PageUpdateData!
    ): Page!

    """
    Set the parent of a page

    If the parentPageEntityId is not set, any existing page link is removed.
    """
    setParentPage(
      accountId: ID!
      pageEntityId: ID!
      parentPageEntityId: ID
      prevIndex: String
      nextIndex: String
    ): Page!

    """
    Atomically update the contents of a page.
    """
    updatePageContents(
      """
      The page's account ID.
      """
      accountId: ID!
      """
      The pages's fixed entity ID.
      """
      entityId: ID!
      """
      The list of actions to perform on the page.
      """
      actions: [UpdatePageAction!]!
    ): UpdatePageContentsResult!
  }
`;<|MERGE_RESOLUTION|>--- conflicted
+++ resolved
@@ -104,10 +104,7 @@
     pageEntityId: String!
     summary: String
     title: String!
-<<<<<<< HEAD
-=======
     index: String!
->>>>>>> e1f7c0dc
     icon: String
   }
 
@@ -176,10 +173,7 @@
     icon: String
     summary: String
     archived: Boolean
-<<<<<<< HEAD
-=======
     index: String
->>>>>>> e1f7c0dc
   }
 
   """
