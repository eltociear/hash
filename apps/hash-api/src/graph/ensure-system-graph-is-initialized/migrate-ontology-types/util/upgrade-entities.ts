--- conflicted
+++ resolved
@@ -193,7 +193,9 @@
             entityTypeId: newEntityTypeId,
             propertyPatches: migratePropertiesFunction
               ? propertyObjectToPatches(
-                  migratePropertiesFunction(entity.properties),
+                  mergePropertyObjectAndMetadata(
+                    migratePropertiesFunction(entity.properties),
+                  ),
                 )
               : undefined,
           });
@@ -222,48 +224,6 @@
           }
         }
       }
-<<<<<<< HEAD
-
-      try {
-        await updateEntity(context, updateAuthentication, {
-          entity,
-          entityTypeId: newEntityTypeId,
-          propertyPatches: migratePropertiesFunction
-            ? propertyObjectToPatches(
-                mergePropertyObjectAndMetadata(
-                  migratePropertiesFunction(entity.properties),
-                ),
-              )
-            : undefined,
-        });
-      } finally {
-        for (const entityTypeId of temporaryEntityTypePermissionsGranted) {
-          /**
-           * If we updated a machine entity and granted its actor ID a
-           * new permission, we need to remove the temporary permission.
-           */
-          await context.graphApi.modifyEntityTypeAuthorizationRelationships(
-            systemAccountId,
-            [
-              {
-                operation: "delete",
-                resource: entityTypeId,
-                relationAndSubject: {
-                  subject: {
-                    kind: "account",
-                    subjectId: entity.metadata.provenance.createdById,
-                  },
-                  relation: "instantiator",
-                },
-              },
-            ],
-          );
-        }
-      }
-    }
-  }
-=======
     }),
   );
->>>>>>> a5e7a1bc
 };