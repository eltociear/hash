--- conflicted
+++ resolved
@@ -71,13 +71,8 @@
     LatestVersion,
 }
 
-<<<<<<< HEAD
-impl Transpile for OntologyIds {
-    fn transpile(&self, fmt: &mut fmt::Formatter) -> fmt::Result {
-=======
-impl TypeIds {
-    fn transpile_column(&self, table: &impl Transpile, fmt: &mut fmt::Formatter) -> fmt::Result {
->>>>>>> 07a52f32
+impl OntologyIds {
+    fn transpile_column(&self, table: &impl Transpile, fmt: &mut fmt::Formatter) -> fmt::Result {
         let column = match self {
             Self::OntologyId => "ontology_id",
             Self::BaseUri => "base_uri",
@@ -97,13 +92,14 @@
     UpdatedById,
 }
 
-impl Transpile for OwnedOntologyMetadata {
-    fn transpile(&self, fmt: &mut fmt::Formatter) -> fmt::Result {
+impl OwnedOntologyMetadata {
+    fn transpile_column(&self, table: &impl Transpile, fmt: &mut fmt::Formatter) -> fmt::Result {
         let column = match self {
             Self::OntologyId => "ontology_id",
             Self::OwnedById => "owned_by_id",
             Self::UpdatedById => "updated_by_id",
         };
+        table.transpile(fmt)?;
         write!(fmt, r#"."{column}""#)
     }
 }
@@ -112,17 +108,9 @@
     ($($name:ident),* $(,)?) => {
         $(
             #[derive(Debug, Copy, Clone, PartialEq, Eq, Hash)]
-<<<<<<< HEAD
-            pub enum $name {
+            pub enum $name<'p> {
                 OntologyId,
-                Schema(Option<JsonField<'static>>),
-=======
-            pub enum $name<'p> {
-                VersionId,
-                OwnedById,
-                UpdatedById,
                 Schema(Option<JsonField<'p>>),
->>>>>>> 07a52f32
             }
 
             impl $name<'_> {
@@ -343,18 +331,11 @@
 
 #[derive(Debug, Copy, Clone, PartialEq, Eq, Hash)]
 pub enum Column<'p> {
-<<<<<<< HEAD
     OntologyIds(OntologyIds),
     OwnedOntologyMetadata(OwnedOntologyMetadata),
-    DataTypes(DataTypes),
-    PropertyTypes(PropertyTypes),
-    EntityTypes(EntityTypes),
-=======
-    TypeIds(TypeIds),
     DataTypes(DataTypes<'p>),
     PropertyTypes(PropertyTypes<'p>),
     EntityTypes(EntityTypes<'p>),
->>>>>>> 07a52f32
     Entities(Entities<'p>),
     PropertyTypeDataTypeReferences(PropertyTypeDataTypeReferences),
     PropertyTypePropertyTypeReferences(PropertyTypePropertyTypeReferences),
@@ -399,7 +380,8 @@
 
     fn transpile_column(&self, table: &impl Transpile, fmt: &mut fmt::Formatter) -> fmt::Result {
         match self {
-            Self::TypeIds(column) => column.transpile_column(table, fmt),
+            Self::OntologyIds(column) => column.transpile_column(table, fmt),
+            Self::OwnedOntologyMetadata(column) => column.transpile_column(table, fmt),
             Self::DataTypes(column) => column.transpile_column(table, fmt),
             Self::PropertyTypes(column) => column.transpile_column(table, fmt),
             Self::EntityTypes(column) => column.transpile_column(table, fmt),
@@ -414,23 +396,7 @@
 
 impl Transpile for Column<'_> {
     fn transpile(&self, fmt: &mut fmt::Formatter) -> fmt::Result {
-<<<<<<< HEAD
-        self.table().transpile(fmt)?;
-        match self {
-            Self::OntologyIds(column) => column.transpile(fmt),
-            Self::OwnedOntologyMetadata(column) => column.transpile(fmt),
-            Self::DataTypes(column) => column.transpile(fmt),
-            Self::PropertyTypes(column) => column.transpile(fmt),
-            Self::EntityTypes(column) => column.transpile(fmt),
-            Self::Entities(column) => column.transpile(fmt),
-            Self::PropertyTypeDataTypeReferences(column) => column.transpile(fmt),
-            Self::PropertyTypePropertyTypeReferences(column) => column.transpile(fmt),
-            Self::EntityTypePropertyTypeReferences(column) => column.transpile(fmt),
-            Self::EntityTypeEntityTypeReferences(column) => column.transpile(fmt),
-        }
-=======
         self.transpile_column(&self.table(), fmt)
->>>>>>> 07a52f32
     }
 }
 
@@ -504,23 +470,7 @@
 
 impl Transpile for AliasedColumn<'_> {
     fn transpile(&self, fmt: &mut fmt::Formatter) -> fmt::Result {
-<<<<<<< HEAD
-        self.table().transpile(fmt)?;
-        match self.column {
-            Column::OntologyIds(column) => column.transpile(fmt),
-            Column::OwnedOntologyMetadata(column) => column.transpile(fmt),
-            Column::DataTypes(column) => column.transpile(fmt),
-            Column::PropertyTypes(column) => column.transpile(fmt),
-            Column::EntityTypes(column) => column.transpile(fmt),
-            Column::Entities(column) => column.transpile(fmt),
-            Column::PropertyTypeDataTypeReferences(column) => column.transpile(fmt),
-            Column::PropertyTypePropertyTypeReferences(column) => column.transpile(fmt),
-            Column::EntityTypePropertyTypeReferences(column) => column.transpile(fmt),
-            Column::EntityTypeEntityTypeReferences(column) => column.transpile(fmt),
-        }
-=======
         self.column.transpile_column(&self.table(), fmt)
->>>>>>> 07a52f32
     }
 }
 
