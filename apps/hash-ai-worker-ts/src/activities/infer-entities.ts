--- conflicted
+++ resolved
@@ -161,24 +161,6 @@
    * This step may need its own internal iteration if there are very many entities to infer – to be handled inside the
    * inferEntitySummaries function.
    */
-<<<<<<< HEAD
-  const summariseEntitiesPrompt = dedent(`
-    First, let's get a summary of the entities you can infer from the provided text. Please provide a brief description
-    of each entity you can infer. It only needs to be long enough to uniquely identify the entity in the text – we'll
-    worry about any more details in a future step.
-    Give each entity a unique numerical identifier as its 'entityId' property. These should be ascending from 1.
-    For entities that link other entities together, the sourceEntityId must correspond to an entityId of an entity you provide, as must the targetEntityId.
-    I'm about to provide you with the content of a website hosted at ${sourceUrl}, titled ${sourceTitle}.
-    Pay particular attention to providing responses for entities which are most prominent in the page,
-      and any which are mentioned in the title or URL – but include as many other entities as you can find also.
-    Here is the website content:
-    ${textInput}
-    ---WEBSITE CONTENT ENDS---
-  
-    Your comprehensive list entities of the requested types you are able to infer from the website:
-  `);
-=======
->>>>>>> 1e58f2b2
 
   const { code, message } = await inferEntitySummariesFromWebPage({
     webPage: {
