--- conflicted
+++ resolved
@@ -28,7 +28,6 @@
 [hooks/](./hooks) directory. You will need to manually copy these to
 `.git/hooks` and enable execution with `chmod u+x .git/hooks/<HOOK NAME>`.
 
-<<<<<<< HEAD
 ## Monorepo
 In order to work w/ multiple packages in a single repository, they must adhere to some conventions.
 The below `package.json` file outlines the minimum requirements a package has to fulfill:
@@ -56,7 +55,7 @@
 }
 ```
 The corresponding `.eslintrc.json` can be found at `packages/hash/.eslintrc.json`.
-=======
+
 ## Troubleshooting
 
 ### npm-run-all
@@ -67,5 +66,4 @@
 Found & ignored ./.git/logs ; is listed in .gitignore
 Found & ignored ./node_modules ; is listed in .gitignore
 ```
-You will have to downgrade your npm version using `npm i -g npm@6` as described [here](https://github.com/mysticatea/npm-run-all/issues/196#issuecomment-813599087)
->>>>>>> b370e01c
+You will have to downgrade your npm version using `npm i -g npm@6` as described [here](https://github.com/mysticatea/npm-run-all/issues/196#issuecomment-813599087)